--- conflicted
+++ resolved
@@ -157,11 +157,7 @@
 				// オーバーフローしたら古い投稿は捨てる
 				if (this.notes.length >= displayLimit) {
 					this.notes = this.notes.slice(0, displayLimit);
-<<<<<<< HEAD
-					this.cursor = this.notes[this.notes.length - 1].id
-=======
 					this.more = true;
->>>>>>> 7f9789cf
 				}
 			} else {
 				this.queue.push(note);
