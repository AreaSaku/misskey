{
  "name": "misskey",
  "author": "syuilo <i@syuilo.com>",
  "version": "0.0.2367",
  "license": "MIT",
  "description": "A miniblog-based SNS",
  "bugs": "https://github.com/syuilo/misskey/issues",
  "repository": "https://github.com/syuilo/misskey.git",
  "main": "./built/index.js",
  "private": true,
  "scripts": {
    "config": "node ./tools/init.js",
    "start": "node ./built",
    "debug": "DEBUG=misskey:* node ./built",
    "swagger": "node ./swagger.js",
    "build": "gulp build",
    "rebuild": "gulp rebuild",
    "clean": "gulp clean",
    "cleanall": "gulp cleanall",
    "lint": "gulp lint",
    "test": "gulp test"
  },
  "devDependencies": {
    "@types/bcryptjs": "2.4.0",
    "@types/body-parser": "1.16.4",
<<<<<<< HEAD
    "@types/chai": "4.0.2",
    "@types/chai-http": "3.0.2",
=======
    "@types/chai": "4.0.3",
    "@types/chai-http": "3.0.1",
>>>>>>> 6a44eb19
    "@types/chalk": "0.4.31",
    "@types/compression": "0.0.33",
    "@types/cors": "2.8.1",
    "@types/debug": "0.0.30",
    "@types/deep-equal": "1.0.0",
    "@types/elasticsearch": "5.0.14",
    "@types/event-stream": "3.3.31",
    "@types/express": "4.0.36",
    "@types/gm": "1.17.32",
    "@types/gulp": "4.0.3",
    "@types/gulp-htmlmin": "1.3.30",
    "@types/gulp-mocha": "0.0.30",
    "@types/gulp-rename": "0.0.32",
    "@types/gulp-replace": "0.0.30",
    "@types/gulp-tslint": "3.6.31",
    "@types/gulp-typescript": "2.13.0",
    "@types/gulp-uglify": "0.0.30",
    "@types/gulp-util": "3.0.31",
    "@types/inquirer": "0.0.34",
    "@types/is-root": "1.0.0",
    "@types/is-url": "1.2.28",
    "@types/js-yaml": "3.9.0",
    "@types/mocha": "2.2.41",
    "@types/mongodb": "2.2.9",
    "@types/monk": "1.0.5",
    "@types/morgan": "1.7.32",
    "@types/ms": "0.7.29",
    "@types/multer": "1.3.2",
    "@types/node": "8.0.20",
    "@types/ratelimiter": "2.1.28",
    "@types/redis": "2.6.0",
    "@types/request": "2.0.0",
    "@types/rimraf": "2.0.0",
    "@types/riot": "3.6.0",
    "@types/serve-favicon": "2.2.28",
    "@types/uuid": "3.4.0",
    "@types/webpack": "3.0.8",
    "@types/webpack-stream": "3.2.7",
    "@types/websocket": "0.0.34",
    "chai": "4.1.0",
    "chai-http": "3.0.0",
    "css-loader": "0.28.4",
    "event-stream": "3.3.4",
    "gulp": "3.9.1",
    "gulp-cssnano": "2.1.2",
    "gulp-imagemin": "3.3.0",
    "gulp-htmlmin": "3.0.0",
    "gulp-mocha": "4.3.1",
    "gulp-pug": "3.3.0",
    "gulp-rename": "1.2.2",
    "gulp-replace": "0.6.1",
    "gulp-tslint": "8.1.2",
    "gulp-typescript": "3.2.1",
    "gulp-uglify": "3.0.0",
    "gulp-util": "3.0.8",
    "mocha": "3.5.0",
    "riot-tag-loader": "1.0.0",
    "string-replace-webpack-plugin": "0.1.3",
    "style-loader": "0.18.2",
    "stylus": "0.54.5",
    "stylus-loader": "3.0.1",
    "swagger-jsdoc": "1.9.7",
    "tslint": "5.6.0",
    "uglify-es": "3.0.27",
    "uglify-es-webpack-plugin": "0.10.0",
    "uglify-js": "git+https://github.com/mishoo/UglifyJS2.git#harmony",
    "webpack": "3.5.4"
  },
  "dependencies": {
    "accesses": "2.5.0",
    "animejs": "2.0.2",
    "autwh": "0.0.1",
    "bcryptjs": "2.4.3",
    "body-parser": "1.17.2",
    "cafy": "2.4.0",
    "chalk": "2.1.0",
    "compression": "1.7.0",
    "cors": "2.8.4",
    "cropperjs": "1.0.0-rc.3",
    "crypto": "1.0.1",
    "debug": "3.0.0",
    "deep-equal": "1.0.1",
    "deepcopy": "0.6.3",
    "diskusage": "^0.2.2",
    "download": "6.2.5",
    "elasticsearch": "13.3.1",
    "escape-regexp": "0.0.1",
    "express": "4.15.4",
    "file-type": "5.2.0",
    "fuckadblock": "3.2.1",
    "gm": "1.23.0",
    "inquirer": "3.2.1",
    "is-root": "1.0.0",
    "is-url": "1.2.2",
    "js-yaml": "3.9.1",
    "mongodb": "2.2.31",
    "monk": "6.0.3",
    "morgan": "1.8.2",
    "ms": "2.0.0",
    "multer": "1.3.0",
    "nprogress": "0.2.0",
    "os-utils": "0.0.14",
    "page": "1.7.1",
    "pictograph": "2.0.4",
    "prominence": "0.2.0",
    "pug": "2.0.0-rc.3",
    "ratelimiter": "3.0.3",
    "recaptcha-promise": "0.1.3",
    "reconnecting-websocket": "3.1.1",
    "redis": "2.8.0",
    "request": "2.81.0",
    "rimraf": "2.6.1",
    "riot": "3.6.1",
    "rndstr": "1.0.0",
    "s-age": "1.1.0",
    "serve-favicon": "2.4.3",
    "summaly": "2.0.3",
    "syuilo-password-strength": "0.0.1",
    "tcp-port-used": "0.1.2",
    "textarea-caret": "3.0.2",
    "ts-node": "3.3.0",
    "typescript": "2.4.2",
    "uuid": "3.1.0",
    "vhost": "3.0.2",
    "websocket": "1.0.24",
    "xev": "2.0.0"
  }
}<|MERGE_RESOLUTION|>--- conflicted
+++ resolved
@@ -23,13 +23,8 @@
   "devDependencies": {
     "@types/bcryptjs": "2.4.0",
     "@types/body-parser": "1.16.4",
-<<<<<<< HEAD
-    "@types/chai": "4.0.2",
+    "@types/chai": "4.0.3",
     "@types/chai-http": "3.0.2",
-=======
-    "@types/chai": "4.0.3",
-    "@types/chai-http": "3.0.1",
->>>>>>> 6a44eb19
     "@types/chalk": "0.4.31",
     "@types/compression": "0.0.33",
     "@types/cors": "2.8.1",
